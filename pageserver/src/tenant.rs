--- conflicted
+++ resolved
@@ -75,20 +75,11 @@
 
 mod blob_io;
 pub mod block_io;
-<<<<<<< HEAD
 pub mod bst_layer_map;
 pub mod coverage;
-mod delta_layer;
 mod disk_btree;
 pub(crate) mod ephemeral_file;
-pub mod filename;
-mod image_layer;
-mod inmemory_layer;
 pub mod latest_layer_map;
-=======
-mod disk_btree;
-pub(crate) mod ephemeral_file;
->>>>>>> c700c7db
 pub mod layer_map;
 
 pub mod metadata;
