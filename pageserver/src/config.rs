//! Functions for handling page server configuration options
//!
//! Configuration options can be set in the pageserver.toml configuration
//! file, or on the command line.
//! See also `settings.md` for better description on every parameter.

use anyhow::{anyhow, bail, ensure, Context, Result};
use std::env;
use std::num::{NonZeroU32, NonZeroUsize};
use std::path::{Path, PathBuf};
use std::str::FromStr;
use std::time::Duration;
use toml_edit;
use toml_edit::{Document, Item};
use utils::{
    postgres_backend::AuthType,
    zid::{ZNodeId, ZTenantId, ZTimelineId},
};

use crate::layered_repository::TIMELINES_SEGMENT_NAME;
use crate::tenant_config::{TenantConf, TenantConfOpt};

pub mod defaults {
    use crate::tenant_config::defaults::*;
    use const_format::formatcp;

    pub const DEFAULT_PG_LISTEN_PORT: u16 = 64000;
    pub const DEFAULT_PG_LISTEN_ADDR: &str = formatcp!("127.0.0.1:{DEFAULT_PG_LISTEN_PORT}");
    pub const DEFAULT_HTTP_LISTEN_PORT: u16 = 9898;
    pub const DEFAULT_HTTP_LISTEN_ADDR: &str = formatcp!("127.0.0.1:{DEFAULT_HTTP_LISTEN_PORT}");

    pub const DEFAULT_WAIT_LSN_TIMEOUT: &str = "60 s";
    pub const DEFAULT_WAL_REDO_TIMEOUT: &str = "60 s";

    pub const DEFAULT_SUPERUSER: &str = "zenith_admin";
    /// How many different timelines can be processed simultaneously when synchronizing layers with the remote storage.
    /// During regular work, pageserver produces one layer file per timeline checkpoint, with bursts of concurrency
    /// during start (where local and remote timelines are compared and initial sync tasks are scheduled) and timeline attach.
    /// Both cases may trigger timeline download, that might download a lot of layers. This concurrency is limited by the clients internally, if needed.
    pub const DEFAULT_REMOTE_STORAGE_MAX_CONCURRENT_TIMELINES_SYNC: usize = 50;
    pub const DEFAULT_REMOTE_STORAGE_MAX_SYNC_ERRORS: u32 = 10;
    /// Currently, sync happens with AWS S3, that has two limits on requests per second:
    /// ~200 RPS for IAM services
    /// https://docs.aws.amazon.com/AmazonRDS/latest/AuroraUserGuide/UsingWithRDS.IAMDBAuth.html
    /// ~3500 PUT/COPY/POST/DELETE or 5500 GET/HEAD S3 requests
    /// https://aws.amazon.com/premiumsupport/knowledge-center/s3-request-limit-avoid-throttling/
    pub const DEFAULT_REMOTE_STORAGE_S3_CONCURRENCY_LIMIT: usize = 100;

    pub const DEFAULT_PAGE_CACHE_SIZE: usize = 8192;
    pub const DEFAULT_MAX_FILE_DESCRIPTORS: usize = 100;

    ///
    /// Default built-in configuration file.
    ///
    pub const DEFAULT_CONFIG_FILE: &str = formatcp!(
        r###"
# Initial configuration file created by 'pageserver --init'

#listen_pg_addr = '{DEFAULT_PG_LISTEN_ADDR}'
#listen_http_addr = '{DEFAULT_HTTP_LISTEN_ADDR}'

#wait_lsn_timeout = '{DEFAULT_WAIT_LSN_TIMEOUT}'
#wal_redo_timeout = '{DEFAULT_WAL_REDO_TIMEOUT}'

#max_file_descriptors = {DEFAULT_MAX_FILE_DESCRIPTORS}

# initial superuser role name to use when creating a new tenant
#initial_superuser_name = '{DEFAULT_SUPERUSER}'

# [tenant_config]
#checkpoint_distance = {DEFAULT_CHECKPOINT_DISTANCE} # in bytes
#compaction_target_size = {DEFAULT_COMPACTION_TARGET_SIZE} # in bytes
#compaction_period = '{DEFAULT_COMPACTION_PERIOD}'
#compaction_threshold = '{DEFAULT_COMPACTION_THRESHOLD}'

#gc_period = '{DEFAULT_GC_PERIOD}'
#gc_horizon = {DEFAULT_GC_HORIZON}
#pitr_interval = '{DEFAULT_PITR_INTERVAL}'

# [remote_storage]

"###
    );
}

#[derive(Debug, Clone, PartialEq, Eq)]
pub struct PageServerConf {
    // Identifier of that particular pageserver so e g safekeepers
    // can safely distinguish different pageservers
    pub id: ZNodeId,

    /// Example (default): 127.0.0.1:64000
    pub listen_pg_addr: String,
    /// Example (default): 127.0.0.1:9898
    pub listen_http_addr: String,

    // Timeout when waiting for WAL receiver to catch up to an LSN given in a GetPage@LSN call.
    pub wait_lsn_timeout: Duration,
    // How long to wait for WAL redo to complete.
    pub wal_redo_timeout: Duration,

    pub superuser: String,

    pub page_cache_size: usize,
    pub max_file_descriptors: usize,

    // Repository directory, relative to current working directory.
    // Normally, the page server changes the current working directory
    // to the repository, and 'workdir' is always '.'. But we don't do
    // that during unit testing, because the current directory is global
    // to the process but different unit tests work on different
    // repositories.
    pub workdir: PathBuf,

    pub pg_distrib_dir: PathBuf,

    pub auth_type: AuthType,

    pub auth_validation_public_key_path: Option<PathBuf>,
    pub remote_storage_config: Option<RemoteStorageConfig>,

<<<<<<< HEAD
    pub emit_wal_metadata: bool,
=======
    pub profiling: ProfilingConfig,
    pub default_tenant_conf: TenantConf,
}

#[derive(Debug, Clone, PartialEq, Eq)]
pub enum ProfilingConfig {
    Disabled,
    PageRequests,
}

impl FromStr for ProfilingConfig {
    type Err = anyhow::Error;

    fn from_str(s: &str) -> Result<ProfilingConfig, Self::Err> {
        let result = match s {
            "disabled"  => ProfilingConfig::Disabled,
            "page_requests"  => ProfilingConfig::PageRequests,
            _ => bail!("invalid value \"{s}\" for profiling option, valid values are \"disabled\" and \"page_requests\""),
        };
        Ok(result)
    }
>>>>>>> 29539b05
}

// use dedicated enum for builder to better indicate the intention
// and avoid possible confusion with nested options
pub enum BuilderValue<T> {
    Set(T),
    NotSet,
}

impl<T> BuilderValue<T> {
    pub fn ok_or<E>(self, err: E) -> Result<T, E> {
        match self {
            Self::Set(v) => Ok(v),
            Self::NotSet => Err(err),
        }
    }
}

// needed to simplify config construction
struct PageServerConfigBuilder {
    listen_pg_addr: BuilderValue<String>,

    listen_http_addr: BuilderValue<String>,

    wait_lsn_timeout: BuilderValue<Duration>,
    wal_redo_timeout: BuilderValue<Duration>,

    superuser: BuilderValue<String>,

    page_cache_size: BuilderValue<usize>,
    max_file_descriptors: BuilderValue<usize>,

    workdir: BuilderValue<PathBuf>,

    pg_distrib_dir: BuilderValue<PathBuf>,

    auth_type: BuilderValue<AuthType>,

    //
    auth_validation_public_key_path: BuilderValue<Option<PathBuf>>,
    remote_storage_config: BuilderValue<Option<RemoteStorageConfig>>,

    id: BuilderValue<ZNodeId>,

<<<<<<< HEAD
    emit_wal_metadata: BuilderValue<bool>,
=======
    profiling: BuilderValue<ProfilingConfig>,
>>>>>>> 29539b05
}

impl Default for PageServerConfigBuilder {
    fn default() -> Self {
        use self::BuilderValue::*;
        use defaults::*;
        Self {
            listen_pg_addr: Set(DEFAULT_PG_LISTEN_ADDR.to_string()),
            listen_http_addr: Set(DEFAULT_HTTP_LISTEN_ADDR.to_string()),
            wait_lsn_timeout: Set(humantime::parse_duration(DEFAULT_WAIT_LSN_TIMEOUT)
                .expect("cannot parse default wait lsn timeout")),
            wal_redo_timeout: Set(humantime::parse_duration(DEFAULT_WAL_REDO_TIMEOUT)
                .expect("cannot parse default wal redo timeout")),
            superuser: Set(DEFAULT_SUPERUSER.to_string()),
            page_cache_size: Set(DEFAULT_PAGE_CACHE_SIZE),
            max_file_descriptors: Set(DEFAULT_MAX_FILE_DESCRIPTORS),
            workdir: Set(PathBuf::new()),
            pg_distrib_dir: Set(env::current_dir()
                .expect("cannot access current directory")
                .join("tmp_install")),
            auth_type: Set(AuthType::Trust),
            auth_validation_public_key_path: Set(None),
            remote_storage_config: Set(None),
            id: NotSet,
<<<<<<< HEAD
            emit_wal_metadata: Set(false),
=======
            profiling: Set(ProfilingConfig::Disabled),
>>>>>>> 29539b05
        }
    }
}

impl PageServerConfigBuilder {
    pub fn listen_pg_addr(&mut self, listen_pg_addr: String) {
        self.listen_pg_addr = BuilderValue::Set(listen_pg_addr)
    }

    pub fn listen_http_addr(&mut self, listen_http_addr: String) {
        self.listen_http_addr = BuilderValue::Set(listen_http_addr)
    }

    pub fn wait_lsn_timeout(&mut self, wait_lsn_timeout: Duration) {
        self.wait_lsn_timeout = BuilderValue::Set(wait_lsn_timeout)
    }

    pub fn wal_redo_timeout(&mut self, wal_redo_timeout: Duration) {
        self.wal_redo_timeout = BuilderValue::Set(wal_redo_timeout)
    }

    pub fn superuser(&mut self, superuser: String) {
        self.superuser = BuilderValue::Set(superuser)
    }

    pub fn page_cache_size(&mut self, page_cache_size: usize) {
        self.page_cache_size = BuilderValue::Set(page_cache_size)
    }

    pub fn max_file_descriptors(&mut self, max_file_descriptors: usize) {
        self.max_file_descriptors = BuilderValue::Set(max_file_descriptors)
    }

    pub fn workdir(&mut self, workdir: PathBuf) {
        self.workdir = BuilderValue::Set(workdir)
    }

    pub fn pg_distrib_dir(&mut self, pg_distrib_dir: PathBuf) {
        self.pg_distrib_dir = BuilderValue::Set(pg_distrib_dir)
    }

    pub fn auth_type(&mut self, auth_type: AuthType) {
        self.auth_type = BuilderValue::Set(auth_type)
    }

    pub fn auth_validation_public_key_path(
        &mut self,
        auth_validation_public_key_path: Option<PathBuf>,
    ) {
        self.auth_validation_public_key_path = BuilderValue::Set(auth_validation_public_key_path)
    }

    pub fn remote_storage_config(&mut self, remote_storage_config: Option<RemoteStorageConfig>) {
        self.remote_storage_config = BuilderValue::Set(remote_storage_config)
    }

    pub fn id(&mut self, node_id: ZNodeId) {
        self.id = BuilderValue::Set(node_id)
    }

<<<<<<< HEAD
    pub fn emit_wal_metadata(&mut self, value: bool) {
        self.emit_wal_metadata = BuilderValue::Set(value)
=======
    pub fn profiling(&mut self, profiling: ProfilingConfig) {
        self.profiling = BuilderValue::Set(profiling)
>>>>>>> 29539b05
    }

    pub fn build(self) -> Result<PageServerConf> {
        Ok(PageServerConf {
            listen_pg_addr: self
                .listen_pg_addr
                .ok_or(anyhow!("missing listen_pg_addr"))?,
            listen_http_addr: self
                .listen_http_addr
                .ok_or(anyhow!("missing listen_http_addr"))?,
            wait_lsn_timeout: self
                .wait_lsn_timeout
                .ok_or(anyhow!("missing wait_lsn_timeout"))?,
            wal_redo_timeout: self
                .wal_redo_timeout
                .ok_or(anyhow!("missing wal_redo_timeout"))?,
            superuser: self.superuser.ok_or(anyhow!("missing superuser"))?,
            page_cache_size: self
                .page_cache_size
                .ok_or(anyhow!("missing page_cache_size"))?,
            max_file_descriptors: self
                .max_file_descriptors
                .ok_or(anyhow!("missing max_file_descriptors"))?,
            workdir: self.workdir.ok_or(anyhow!("missing workdir"))?,
            pg_distrib_dir: self
                .pg_distrib_dir
                .ok_or(anyhow!("missing pg_distrib_dir"))?,
            auth_type: self.auth_type.ok_or(anyhow!("missing auth_type"))?,
            auth_validation_public_key_path: self
                .auth_validation_public_key_path
                .ok_or(anyhow!("missing auth_validation_public_key_path"))?,
            remote_storage_config: self
                .remote_storage_config
<<<<<<< HEAD
                .ok_or(anyhow::anyhow!("missing remote_storage_config"))?,
            id: self.id.ok_or(anyhow::anyhow!("missing id"))?,
            emit_wal_metadata: self
                .emit_wal_metadata
                .ok_or(anyhow::anyhow!("emit_wal_metadata not specifiec"))?,
=======
                .ok_or(anyhow!("missing remote_storage_config"))?,
            id: self.id.ok_or(anyhow!("missing id"))?,
            profiling: self.profiling.ok_or(anyhow!("missing profiling"))?,
            // TenantConf is handled separately
            default_tenant_conf: TenantConf::default(),
>>>>>>> 29539b05
        })
    }
}

/// External backup storage configuration, enough for creating a client for that storage.
#[derive(Debug, Clone, PartialEq, Eq)]
pub struct RemoteStorageConfig {
    /// Max allowed number of concurrent sync operations between pageserver and the remote storage.
    pub max_concurrent_timelines_sync: NonZeroUsize,
    /// Max allowed errors before the sync task is considered failed and evicted.
    pub max_sync_errors: NonZeroU32,
    /// The storage connection configuration.
    pub storage: RemoteStorageKind,
}

/// A kind of a remote storage to connect to, with its connection configuration.
#[derive(Debug, Clone, PartialEq, Eq)]
pub enum RemoteStorageKind {
    /// Storage based on local file system.
    /// Specify a root folder to place all stored files into.
    LocalFs(PathBuf),
    /// AWS S3 based storage, storing all files in the S3 bucket
    /// specified by the config
    AwsS3(S3Config),
}

/// AWS S3 bucket coordinates and access credentials to manage the bucket contents (read and write).
#[derive(Clone, PartialEq, Eq)]
pub struct S3Config {
    /// Name of the bucket to connect to.
    pub bucket_name: String,
    /// The region where the bucket is located at.
    pub bucket_region: String,
    /// A "subfolder" in the bucket, to use the same bucket separately by multiple pageservers at once.
    pub prefix_in_bucket: Option<String>,
    /// "Login" to use when connecting to bucket.
    /// Can be empty for cases like AWS k8s IAM
    /// where we can allow certain pods to connect
    /// to the bucket directly without any credentials.
    pub access_key_id: Option<String>,
    /// "Password" to use when connecting to bucket.
    pub secret_access_key: Option<String>,
    /// A base URL to send S3 requests to.
    /// By default, the endpoint is derived from a region name, assuming it's
    /// an AWS S3 region name, erroring on wrong region name.
    /// Endpoint provides a way to support other S3 flavors and their regions.
    ///
    /// Example: `http://127.0.0.1:5000`
    pub endpoint: Option<String>,
    /// AWS S3 has various limits on its API calls, we need not to exceed those.
    /// See [`defaults::DEFAULT_REMOTE_STORAGE_S3_CONCURRENCY_LIMIT`] for more details.
    pub concurrency_limit: NonZeroUsize,
}

impl std::fmt::Debug for S3Config {
    fn fmt(&self, f: &mut std::fmt::Formatter<'_>) -> std::fmt::Result {
        f.debug_struct("S3Config")
            .field("bucket_name", &self.bucket_name)
            .field("bucket_region", &self.bucket_region)
            .field("prefix_in_bucket", &self.prefix_in_bucket)
            .field("concurrency_limit", &self.concurrency_limit)
            .finish()
    }
}

impl PageServerConf {
    //
    // Repository paths, relative to workdir.
    //

    pub fn tenants_path(&self) -> PathBuf {
        self.workdir.join("tenants")
    }

    pub fn tenant_path(&self, tenantid: &ZTenantId) -> PathBuf {
        self.tenants_path().join(tenantid.to_string())
    }

    pub fn timelines_path(&self, tenantid: &ZTenantId) -> PathBuf {
        self.tenant_path(tenantid).join(TIMELINES_SEGMENT_NAME)
    }

    pub fn timeline_path(&self, timelineid: &ZTimelineId, tenantid: &ZTenantId) -> PathBuf {
        self.timelines_path(tenantid).join(timelineid.to_string())
    }

    //
    // Postgres distribution paths
    //

    pub fn pg_bin_dir(&self) -> PathBuf {
        self.pg_distrib_dir.join("bin")
    }

    pub fn pg_lib_dir(&self) -> PathBuf {
        self.pg_distrib_dir.join("lib")
    }

    /// Parse a configuration file (pageserver.toml) into a PageServerConf struct,
    /// validating the input and failing on errors.
    ///
    /// This leaves any options not present in the file in the built-in defaults.
    pub fn parse_and_validate(toml: &Document, workdir: &Path) -> Result<Self> {
        let mut builder = PageServerConfigBuilder::default();
        builder.workdir(workdir.to_owned());

        let mut t_conf: TenantConfOpt = Default::default();

        for (key, item) in toml.iter() {
            match key {
                "listen_pg_addr" => builder.listen_pg_addr(parse_toml_string(key, item)?),
                "listen_http_addr" => builder.listen_http_addr(parse_toml_string(key, item)?),
                "wait_lsn_timeout" => builder.wait_lsn_timeout(parse_toml_duration(key, item)?),
                "wal_redo_timeout" => builder.wal_redo_timeout(parse_toml_duration(key, item)?),
                "initial_superuser_name" => builder.superuser(parse_toml_string(key, item)?),
                "page_cache_size" => builder.page_cache_size(parse_toml_u64(key, item)? as usize),
                "max_file_descriptors" => {
                    builder.max_file_descriptors(parse_toml_u64(key, item)? as usize)
                }
                "pg_distrib_dir" => {
                    builder.pg_distrib_dir(PathBuf::from(parse_toml_string(key, item)?))
                }
                "auth_validation_public_key_path" => builder.auth_validation_public_key_path(Some(
                    PathBuf::from(parse_toml_string(key, item)?),
                )),
                "auth_type" => builder.auth_type(parse_toml_from_str(key, item)?),
                "remote_storage" => {
                    builder.remote_storage_config(Some(Self::parse_remote_storage_config(item)?))
                }
                "tenant_conf" => {
                    t_conf = Self::parse_toml_tenant_conf(item)?;
                }
                "id" => builder.id(ZNodeId(parse_toml_u64(key, item)?)),
<<<<<<< HEAD
                "emit_wal_metadata" => builder.emit_wal_metadata(true),
                _ => bail!("unrecognized pageserver option '{}'", key),
=======
                "profiling" => builder.profiling(parse_toml_from_str(key, item)?),
                _ => bail!("unrecognized pageserver option '{key}'"),
>>>>>>> 29539b05
            }
        }

        let mut conf = builder.build().context("invalid config")?;

        if conf.auth_type == AuthType::ZenithJWT {
            let auth_validation_public_key_path = conf
                .auth_validation_public_key_path
                .get_or_insert_with(|| workdir.join("auth_public_key.pem"));
            ensure!(
                auth_validation_public_key_path.exists(),
                format!(
                    "Can't find auth_validation_public_key at '{}'",
                    auth_validation_public_key_path.display()
                )
            );
        }

        if !conf.pg_distrib_dir.join("bin/postgres").exists() {
            bail!(
                "Can't find postgres binary at {}",
                conf.pg_distrib_dir.display()
            );
        }

        conf.default_tenant_conf = t_conf.merge(TenantConf::default());

        Ok(conf)
    }

    // subroutine of parse_and_validate to parse `[tenant_conf]` section

    pub fn parse_toml_tenant_conf(item: &toml_edit::Item) -> Result<TenantConfOpt> {
        let mut t_conf: TenantConfOpt = Default::default();
        if let Some(checkpoint_distance) = item.get("checkpoint_distance") {
            t_conf.checkpoint_distance =
                Some(parse_toml_u64("checkpoint_distance", checkpoint_distance)?);
        }

        if let Some(compaction_target_size) = item.get("compaction_target_size") {
            t_conf.compaction_target_size = Some(parse_toml_u64(
                "compaction_target_size",
                compaction_target_size,
            )?);
        }

        if let Some(compaction_period) = item.get("compaction_period") {
            t_conf.compaction_period =
                Some(parse_toml_duration("compaction_period", compaction_period)?);
        }

        if let Some(compaction_threshold) = item.get("compaction_threshold") {
            t_conf.compaction_threshold =
                Some(parse_toml_u64("compaction_threshold", compaction_threshold)?.try_into()?);
        }

        if let Some(gc_horizon) = item.get("gc_horizon") {
            t_conf.gc_horizon = Some(parse_toml_u64("gc_horizon", gc_horizon)?);
        }

        if let Some(gc_period) = item.get("gc_period") {
            t_conf.gc_period = Some(parse_toml_duration("gc_period", gc_period)?);
        }

        if let Some(pitr_interval) = item.get("pitr_interval") {
            t_conf.pitr_interval = Some(parse_toml_duration("pitr_interval", pitr_interval)?);
        }

        Ok(t_conf)
    }

    /// subroutine of parse_config(), to parse the `[remote_storage]` table.
    fn parse_remote_storage_config(toml: &toml_edit::Item) -> anyhow::Result<RemoteStorageConfig> {
        let local_path = toml.get("local_path");
        let bucket_name = toml.get("bucket_name");
        let bucket_region = toml.get("bucket_region");

        let max_concurrent_timelines_sync = NonZeroUsize::new(
            parse_optional_integer("max_concurrent_timelines_sync", toml)?
                .unwrap_or(defaults::DEFAULT_REMOTE_STORAGE_MAX_CONCURRENT_TIMELINES_SYNC),
        )
        .context("Failed to parse 'max_concurrent_timelines_sync' as a positive integer")?;

        let max_sync_errors = NonZeroU32::new(
            parse_optional_integer("max_sync_errors", toml)?
                .unwrap_or(defaults::DEFAULT_REMOTE_STORAGE_MAX_SYNC_ERRORS),
        )
        .context("Failed to parse 'max_sync_errors' as a positive integer")?;

        let concurrency_limit = NonZeroUsize::new(
            parse_optional_integer("concurrency_limit", toml)?
                .unwrap_or(defaults::DEFAULT_REMOTE_STORAGE_S3_CONCURRENCY_LIMIT),
        )
        .context("Failed to parse 'concurrency_limit' as a positive integer")?;

        let storage = match (local_path, bucket_name, bucket_region) {
            (None, None, None) => bail!("no 'local_path' nor 'bucket_name' option"),
            (_, Some(_), None) => {
                bail!("'bucket_region' option is mandatory if 'bucket_name' is given ")
            }
            (_, None, Some(_)) => {
                bail!("'bucket_name' option is mandatory if 'bucket_region' is given ")
            }
            (None, Some(bucket_name), Some(bucket_region)) => RemoteStorageKind::AwsS3(S3Config {
                bucket_name: parse_toml_string("bucket_name", bucket_name)?,
                bucket_region: parse_toml_string("bucket_region", bucket_region)?,
                access_key_id: toml
                    .get("access_key_id")
                    .map(|access_key_id| parse_toml_string("access_key_id", access_key_id))
                    .transpose()?,
                secret_access_key: toml
                    .get("secret_access_key")
                    .map(|secret_access_key| {
                        parse_toml_string("secret_access_key", secret_access_key)
                    })
                    .transpose()?,
                prefix_in_bucket: toml
                    .get("prefix_in_bucket")
                    .map(|prefix_in_bucket| parse_toml_string("prefix_in_bucket", prefix_in_bucket))
                    .transpose()?,
                endpoint: toml
                    .get("endpoint")
                    .map(|endpoint| parse_toml_string("endpoint", endpoint))
                    .transpose()?,
                concurrency_limit,
            }),
            (Some(local_path), None, None) => RemoteStorageKind::LocalFs(PathBuf::from(
                parse_toml_string("local_path", local_path)?,
            )),
            (Some(_), Some(_), _) => bail!("local_path and bucket_name are mutually exclusive"),
        };

        Ok(RemoteStorageConfig {
            max_concurrent_timelines_sync,
            max_sync_errors,
            storage,
        })
    }

    #[cfg(test)]
    pub fn test_repo_dir(test_name: &str) -> PathBuf {
        PathBuf::from(format!("../tmp_check/test_{test_name}"))
    }

    #[cfg(test)]
    pub fn dummy_conf(repo_dir: PathBuf) -> Self {
        PageServerConf {
            id: ZNodeId(0),
            wait_lsn_timeout: Duration::from_secs(60),
            wal_redo_timeout: Duration::from_secs(60),
            page_cache_size: defaults::DEFAULT_PAGE_CACHE_SIZE,
            max_file_descriptors: defaults::DEFAULT_MAX_FILE_DESCRIPTORS,
            listen_pg_addr: defaults::DEFAULT_PG_LISTEN_ADDR.to_string(),
            listen_http_addr: defaults::DEFAULT_HTTP_LISTEN_ADDR.to_string(),
            superuser: "zenith_admin".to_string(),
            workdir: repo_dir,
            pg_distrib_dir: PathBuf::new(),
            auth_type: AuthType::Trust,
            auth_validation_public_key_path: None,
            remote_storage_config: None,
<<<<<<< HEAD
            emit_wal_metadata: false,
=======
            profiling: ProfilingConfig::Disabled,
            default_tenant_conf: TenantConf::dummy_conf(),
>>>>>>> 29539b05
        }
    }
}

// Helper functions to parse a toml Item

fn parse_toml_string(name: &str, item: &Item) -> Result<String> {
    let s = item
        .as_str()
        .with_context(|| format!("configure option {name} is not a string"))?;
    Ok(s.to_string())
}

fn parse_toml_u64(name: &str, item: &Item) -> Result<u64> {
    // A toml integer is signed, so it cannot represent the full range of an u64. That's OK
    // for our use, though.
    let i: i64 = item
        .as_integer()
        .with_context(|| format!("configure option {name} is not an integer"))?;
    if i < 0 {
        bail!("configure option {name} cannot be negative");
    }
    Ok(i as u64)
}

fn parse_optional_integer<I, E>(name: &str, item: &toml_edit::Item) -> anyhow::Result<Option<I>>
where
    I: TryFrom<i64, Error = E>,
    E: std::error::Error + Send + Sync + 'static,
{
    let toml_integer = match item.get(name) {
        Some(item) => item
            .as_integer()
            .with_context(|| format!("configure option {name} is not an integer"))?,
        None => return Ok(None),
    };

    I::try_from(toml_integer)
        .map(Some)
        .with_context(|| format!("configure option {name} is too large"))
}

fn parse_toml_duration(name: &str, item: &Item) -> Result<Duration> {
    let s = item
        .as_str()
        .with_context(|| format!("configure option {name} is not a string"))?;

    Ok(humantime::parse_duration(s)?)
}

fn parse_toml_from_str<T>(name: &str, item: &Item) -> Result<T>
where
    T: FromStr<Err = anyhow::Error>,
{
    let v = item
        .as_str()
        .with_context(|| format!("configure option {name} is not a string"))?;
    T::from_str(v)
}

#[cfg(test)]
mod tests {
    use std::fs;

    use tempfile::{tempdir, TempDir};

    use super::*;

    const ALL_BASE_VALUES_TOML: &str = r#"
# Initial configuration file created by 'pageserver --init'

listen_pg_addr = '127.0.0.1:64000'
listen_http_addr = '127.0.0.1:9898'

wait_lsn_timeout = '111 s'
wal_redo_timeout = '111 s'

page_cache_size = 444
max_file_descriptors = 333

# initial superuser role name to use when creating a new tenant
initial_superuser_name = 'zzzz'
id = 10

"#;

    #[test]
    fn parse_defaults() -> anyhow::Result<()> {
        let tempdir = tempdir()?;
        let (workdir, pg_distrib_dir) = prepare_fs(&tempdir)?;
        // we have to create dummy pathes to overcome the validation errors
        let config_string = format!("pg_distrib_dir='{}'\nid=10", pg_distrib_dir.display());
        let toml = config_string.parse()?;

        let parsed_config = PageServerConf::parse_and_validate(&toml, &workdir)
            .unwrap_or_else(|e| panic!("Failed to parse config '{config_string}', reason: {e}"));

        assert_eq!(
            parsed_config,
            PageServerConf {
                id: ZNodeId(10),
                listen_pg_addr: defaults::DEFAULT_PG_LISTEN_ADDR.to_string(),
                listen_http_addr: defaults::DEFAULT_HTTP_LISTEN_ADDR.to_string(),
                wait_lsn_timeout: humantime::parse_duration(defaults::DEFAULT_WAIT_LSN_TIMEOUT)?,
                wal_redo_timeout: humantime::parse_duration(defaults::DEFAULT_WAL_REDO_TIMEOUT)?,
                superuser: defaults::DEFAULT_SUPERUSER.to_string(),
                page_cache_size: defaults::DEFAULT_PAGE_CACHE_SIZE,
                max_file_descriptors: defaults::DEFAULT_MAX_FILE_DESCRIPTORS,
                workdir,
                pg_distrib_dir,
                auth_type: AuthType::Trust,
                auth_validation_public_key_path: None,
                remote_storage_config: None,
<<<<<<< HEAD
                emit_wal_metadata: false,
=======
                profiling: ProfilingConfig::Disabled,
                default_tenant_conf: TenantConf::default(),
>>>>>>> 29539b05
            },
            "Correct defaults should be used when no config values are provided"
        );

        Ok(())
    }

    #[test]
    fn parse_basic_config() -> anyhow::Result<()> {
        let tempdir = tempdir()?;
        let (workdir, pg_distrib_dir) = prepare_fs(&tempdir)?;

        let config_string = format!(
            "{ALL_BASE_VALUES_TOML}pg_distrib_dir='{}'",
            pg_distrib_dir.display()
        );
        let toml = config_string.parse()?;

        let parsed_config = PageServerConf::parse_and_validate(&toml, &workdir)
            .unwrap_or_else(|e| panic!("Failed to parse config '{config_string}', reason: {e}"));

        assert_eq!(
            parsed_config,
            PageServerConf {
                id: ZNodeId(10),
                listen_pg_addr: "127.0.0.1:64000".to_string(),
                listen_http_addr: "127.0.0.1:9898".to_string(),
                wait_lsn_timeout: Duration::from_secs(111),
                wal_redo_timeout: Duration::from_secs(111),
                superuser: "zzzz".to_string(),
                page_cache_size: 444,
                max_file_descriptors: 333,
                workdir,
                pg_distrib_dir,
                auth_type: AuthType::Trust,
                auth_validation_public_key_path: None,
                remote_storage_config: None,
<<<<<<< HEAD
                emit_wal_metadata: false,
=======
                profiling: ProfilingConfig::Disabled,
                default_tenant_conf: TenantConf::default(),
>>>>>>> 29539b05
            },
            "Should be able to parse all basic config values correctly"
        );

        Ok(())
    }

    #[test]
    fn parse_remote_fs_storage_config() -> anyhow::Result<()> {
        let tempdir = tempdir()?;
        let (workdir, pg_distrib_dir) = prepare_fs(&tempdir)?;

        let local_storage_path = tempdir.path().join("local_remote_storage");

        let identical_toml_declarations = &[
            format!(
                r#"[remote_storage]
local_path = '{}'"#,
                local_storage_path.display()
            ),
            format!(
                "remote_storage={{local_path='{}'}}",
                local_storage_path.display()
            ),
        ];

        for remote_storage_config_str in identical_toml_declarations {
            let config_string = format!(
                r#"{ALL_BASE_VALUES_TOML}
pg_distrib_dir='{}'

{remote_storage_config_str}"#,
                pg_distrib_dir.display(),
            );

            let toml = config_string.parse()?;

            let parsed_remote_storage_config = PageServerConf::parse_and_validate(&toml, &workdir)
                .unwrap_or_else(|e| panic!("Failed to parse config '{config_string}', reason: {e}"))
                .remote_storage_config
                .expect("Should have remote storage config for the local FS");

            assert_eq!(
                parsed_remote_storage_config,
                RemoteStorageConfig {
                    max_concurrent_timelines_sync: NonZeroUsize::new(
                        defaults::DEFAULT_REMOTE_STORAGE_MAX_CONCURRENT_TIMELINES_SYNC
                    )
                    .unwrap(),
                    max_sync_errors: NonZeroU32::new(defaults::DEFAULT_REMOTE_STORAGE_MAX_SYNC_ERRORS)
                        .unwrap(),
                    storage: RemoteStorageKind::LocalFs(local_storage_path.clone()),
                },
                "Remote storage config should correctly parse the local FS config and fill other storage defaults"
            );
        }
        Ok(())
    }

    #[test]
    fn parse_remote_s3_storage_config() -> anyhow::Result<()> {
        let tempdir = tempdir()?;
        let (workdir, pg_distrib_dir) = prepare_fs(&tempdir)?;

        let bucket_name = "some-sample-bucket".to_string();
        let bucket_region = "eu-north-1".to_string();
        let prefix_in_bucket = "test_prefix".to_string();
        let access_key_id = "SOMEKEYAAAAASADSAH*#".to_string();
        let secret_access_key = "SOMEsEcReTsd292v".to_string();
        let endpoint = "http://localhost:5000".to_string();
        let max_concurrent_timelines_sync = NonZeroUsize::new(111).unwrap();
        let max_sync_errors = NonZeroU32::new(222).unwrap();
        let s3_concurrency_limit = NonZeroUsize::new(333).unwrap();

        let identical_toml_declarations = &[
            format!(
                r#"[remote_storage]
max_concurrent_timelines_sync = {max_concurrent_timelines_sync}
max_sync_errors = {max_sync_errors}
bucket_name = '{bucket_name}'
bucket_region = '{bucket_region}'
prefix_in_bucket = '{prefix_in_bucket}'
access_key_id = '{access_key_id}'
secret_access_key = '{secret_access_key}'
endpoint = '{endpoint}'
concurrency_limit = {s3_concurrency_limit}"#
            ),
            format!(
                "remote_storage={{max_concurrent_timelines_sync={max_concurrent_timelines_sync}, max_sync_errors={max_sync_errors}, bucket_name='{bucket_name}',\
                bucket_region='{bucket_region}', prefix_in_bucket='{prefix_in_bucket}', access_key_id='{access_key_id}', secret_access_key='{secret_access_key}', endpoint='{endpoint}', concurrency_limit={s3_concurrency_limit}}}",
            ),
        ];

        for remote_storage_config_str in identical_toml_declarations {
            let config_string = format!(
                r#"{ALL_BASE_VALUES_TOML}
pg_distrib_dir='{}'

{remote_storage_config_str}"#,
                pg_distrib_dir.display(),
            );

            let toml = config_string.parse()?;

            let parsed_remote_storage_config = PageServerConf::parse_and_validate(&toml, &workdir)
                .unwrap_or_else(|e| panic!("Failed to parse config '{config_string}', reason: {e}"))
                .remote_storage_config
                .expect("Should have remote storage config for S3");

            assert_eq!(
                parsed_remote_storage_config,
                RemoteStorageConfig {
                    max_concurrent_timelines_sync,
                    max_sync_errors,
                    storage: RemoteStorageKind::AwsS3(S3Config {
                        bucket_name: bucket_name.clone(),
                        bucket_region: bucket_region.clone(),
                        access_key_id: Some(access_key_id.clone()),
                        secret_access_key: Some(secret_access_key.clone()),
                        prefix_in_bucket: Some(prefix_in_bucket.clone()),
                        endpoint: Some(endpoint.clone()),
                        concurrency_limit: s3_concurrency_limit,
                    }),
                },
                "Remote storage config should correctly parse the S3 config"
            );
        }
        Ok(())
    }

    fn prepare_fs(tempdir: &TempDir) -> anyhow::Result<(PathBuf, PathBuf)> {
        let tempdir_path = tempdir.path();

        let workdir = tempdir_path.join("workdir");
        fs::create_dir_all(&workdir)?;

        let pg_distrib_dir = tempdir_path.join("pg_distrib");
        fs::create_dir_all(&pg_distrib_dir)?;
        let postgres_bin_dir = pg_distrib_dir.join("bin");
        fs::create_dir_all(&postgres_bin_dir)?;
        fs::write(postgres_bin_dir.join("postgres"), "I'm postgres, trust me")?;

        Ok((workdir, pg_distrib_dir))
    }
}<|MERGE_RESOLUTION|>--- conflicted
+++ resolved
@@ -119,9 +119,7 @@
     pub auth_validation_public_key_path: Option<PathBuf>,
     pub remote_storage_config: Option<RemoteStorageConfig>,
 
-<<<<<<< HEAD
     pub emit_wal_metadata: bool,
-=======
     pub profiling: ProfilingConfig,
     pub default_tenant_conf: TenantConf,
 }
@@ -143,7 +141,6 @@
         };
         Ok(result)
     }
->>>>>>> 29539b05
 }
 
 // use dedicated enum for builder to better indicate the intention
@@ -188,11 +185,8 @@
 
     id: BuilderValue<ZNodeId>,
 
-<<<<<<< HEAD
     emit_wal_metadata: BuilderValue<bool>,
-=======
     profiling: BuilderValue<ProfilingConfig>,
->>>>>>> 29539b05
 }
 
 impl Default for PageServerConfigBuilder {
@@ -217,11 +211,8 @@
             auth_validation_public_key_path: Set(None),
             remote_storage_config: Set(None),
             id: NotSet,
-<<<<<<< HEAD
             emit_wal_metadata: Set(false),
-=======
             profiling: Set(ProfilingConfig::Disabled),
->>>>>>> 29539b05
         }
     }
 }
@@ -282,13 +273,12 @@
         self.id = BuilderValue::Set(node_id)
     }
 
-<<<<<<< HEAD
     pub fn emit_wal_metadata(&mut self, value: bool) {
         self.emit_wal_metadata = BuilderValue::Set(value)
-=======
+    }
+
     pub fn profiling(&mut self, profiling: ProfilingConfig) {
         self.profiling = BuilderValue::Set(profiling)
->>>>>>> 29539b05
     }
 
     pub fn build(self) -> Result<PageServerConf> {
@@ -322,19 +312,14 @@
                 .ok_or(anyhow!("missing auth_validation_public_key_path"))?,
             remote_storage_config: self
                 .remote_storage_config
-<<<<<<< HEAD
-                .ok_or(anyhow::anyhow!("missing remote_storage_config"))?,
-            id: self.id.ok_or(anyhow::anyhow!("missing id"))?,
+                .ok_or(anyhow!("missing remote_storage_config"))?,
+            id: self.id.ok_or(anyhow!("missing id"))?,
             emit_wal_metadata: self
                 .emit_wal_metadata
-                .ok_or(anyhow::anyhow!("emit_wal_metadata not specifiec"))?,
-=======
-                .ok_or(anyhow!("missing remote_storage_config"))?,
-            id: self.id.ok_or(anyhow!("missing id"))?,
+                .ok_or(anyhow!("emit_wal_metadata not specifiec"))?,
             profiling: self.profiling.ok_or(anyhow!("missing profiling"))?,
             // TenantConf is handled separately
             default_tenant_conf: TenantConf::default(),
->>>>>>> 29539b05
         })
     }
 }
@@ -468,13 +453,9 @@
                     t_conf = Self::parse_toml_tenant_conf(item)?;
                 }
                 "id" => builder.id(ZNodeId(parse_toml_u64(key, item)?)),
-<<<<<<< HEAD
                 "emit_wal_metadata" => builder.emit_wal_metadata(true),
-                _ => bail!("unrecognized pageserver option '{}'", key),
-=======
                 "profiling" => builder.profiling(parse_toml_from_str(key, item)?),
                 _ => bail!("unrecognized pageserver option '{key}'"),
->>>>>>> 29539b05
             }
         }
 
@@ -635,12 +616,9 @@
             auth_type: AuthType::Trust,
             auth_validation_public_key_path: None,
             remote_storage_config: None,
-<<<<<<< HEAD
             emit_wal_metadata: false,
-=======
             profiling: ProfilingConfig::Disabled,
             default_tenant_conf: TenantConf::dummy_conf(),
->>>>>>> 29539b05
         }
     }
 }
@@ -754,12 +732,9 @@
                 auth_type: AuthType::Trust,
                 auth_validation_public_key_path: None,
                 remote_storage_config: None,
-<<<<<<< HEAD
                 emit_wal_metadata: false,
-=======
                 profiling: ProfilingConfig::Disabled,
                 default_tenant_conf: TenantConf::default(),
->>>>>>> 29539b05
             },
             "Correct defaults should be used when no config values are provided"
         );
@@ -797,12 +772,9 @@
                 auth_type: AuthType::Trust,
                 auth_validation_public_key_path: None,
                 remote_storage_config: None,
-<<<<<<< HEAD
                 emit_wal_metadata: false,
-=======
                 profiling: ProfilingConfig::Disabled,
                 default_tenant_conf: TenantConf::default(),
->>>>>>> 29539b05
             },
             "Should be able to parse all basic config values correctly"
         );
