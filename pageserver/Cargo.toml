[package]
name = "pageserver"
version = "0.1.0"
edition = "2021"

[dependencies]
chrono = "0.4.19"
rand = "0.8.3"
regex = "1.4.5"
bytes = { version = "1.0.1", features = ['serde'] }
byteorder = "1.4.3"
futures = "0.3.13"
hex = "0.4.3"
hyper = "0.14"
itertools = "0.10.3"
lazy_static = "1.4.0"
log = "0.4.14"
clap = "3.0"
daemonize = "0.4.1"
tokio = { version = "1.17", features = ["process", "sync", "macros", "fs", "rt", "io-util", "time"] }
tokio-util = { version = "0.7", features = ["io"] }
postgres-types = { git = "https://github.com/zenithdb/rust-postgres.git", rev="2949d98df52587d562986aad155dd4e889e408b7" }
postgres-protocol = { git = "https://github.com/zenithdb/rust-postgres.git", rev="2949d98df52587d562986aad155dd4e889e408b7" }
postgres = { git = "https://github.com/zenithdb/rust-postgres.git", rev="2949d98df52587d562986aad155dd4e889e408b7" }
tokio-postgres = { git = "https://github.com/zenithdb/rust-postgres.git", rev="2949d98df52587d562986aad155dd4e889e408b7" }
tokio-stream = "0.1.8"
anyhow = { version = "1.0", features = ["backtrace"] }
crc32c = "0.6.0"
thiserror = "1.0"
tar = "0.4.33"
humantime = "2.1.0"
serde = { version = "1.0", features = ["derive"] }
serde_json = "1"
serde_with = "1.12.0"

toml_edit = { version = "0.13", features = ["easy"] }
scopeguard = "1.1.0"
const_format = "0.2.21"
tracing = "0.1.27"
tracing-futures = "0.2"
signal-hook = "0.3.10"
url = "2"
nix = "0.23"
once_cell = "1.8.0"
crossbeam-utils = "0.8.5"
fail = "0.5.0"

rusoto_core = "0.47"
rusoto_s3 = "0.47"
async-trait = "0.1"
async-compression = {version = "0.3", features = ["zstd", "tokio"]}

postgres_ffi = { path = "../postgres_ffi" }
zenith_metrics = { path = "../zenith_metrics" }
zenith_utils = { path = "../zenith_utils" }
<<<<<<< HEAD
workspace_hack = { path = "../workspace_hack" }
plotly = "0.7.0"
=======
workspace_hack = { version = "0.1", path = "../workspace_hack" }
>>>>>>> 07a95537

[dev-dependencies]
hex-literal = "0.3"
tempfile = "3.2"<|MERGE_RESOLUTION|>--- conflicted
+++ resolved
@@ -53,12 +53,7 @@
 postgres_ffi = { path = "../postgres_ffi" }
 zenith_metrics = { path = "../zenith_metrics" }
 zenith_utils = { path = "../zenith_utils" }
-<<<<<<< HEAD
-workspace_hack = { path = "../workspace_hack" }
-plotly = "0.7.0"
-=======
 workspace_hack = { version = "0.1", path = "../workspace_hack" }
->>>>>>> 07a95537
 
 [dev-dependencies]
 hex-literal = "0.3"
